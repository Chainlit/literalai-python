--- conflicted
+++ resolved
@@ -331,15 +331,8 @@
                 "expected_output": {"content": "pip install literalai"},
             },
         ]
-<<<<<<< HEAD
-=======
-        items = [
-            await client.api.create_dataset_item(dataset_id=dataset.id, **input)
-            for input in inputs
-        ]
->>>>>>> fa2d34ab
-
-        items = [await dataset.create_item(**item) for item in items]
+
+        [await dataset.create_item(**input) for input in inputs]
 
         for item in dataset.items:
             assert item["datasetId"] == dataset.id
@@ -397,16 +390,9 @@
                 "expected_output": {"content": "pip install literalai"},
             },
         ]
-<<<<<<< HEAD
-        items = [dataset.create_item_sync(**item) for item in items]
-=======
-        items = [
-            client.api.create_dataset_item_sync(dataset_id=dataset.id, **input)
-            for input in inputs
-        ]
->>>>>>> fa2d34ab
-
-        for item in items:
+        [dataset.create_item_sync(**input) for input in inputs]
+
+        for item in dataset.items:
             assert item["datasetId"] == dataset.id
             assert item["input"] is not None
             assert item["expectedOutput"] is not None
